--- conflicted
+++ resolved
@@ -14,11 +14,8 @@
 from astropy.coordinates import Distance
 from astropy.convolution import convolve
 from astropy.nddata import CCDData
-<<<<<<< HEAD
 from astropy.io import fits
-=======
 from astropy import cosmology
->>>>>>> 386b4029
 
 import ccdproc
 
@@ -26,7 +23,85 @@
 from gunagala.utils import ensure_unit
 
 
-<<<<<<< HEAD
+def scale_light_by_distance(particle_positions,
+                            particle_values,
+                            physical_distance=10 * u.Mpc,
+                            target_galaxy_comoving_depth=1 * u.Mpc,
+                            viewing_axis='z'):
+    """
+    Projecting 3D data to 2D data with respect to the depth of particles.
+
+    Parameters
+    ----------
+    particle_positions : numpy.ndarray
+        The 3D position of particles, simulations output.
+    particle_values : numpy.ndarray
+        The luminosity of particles from simulations.
+    physical_distance : astropy.units.Quantity, optional
+        Distance between the observer and the target galaxy. It should be
+        luminosity (physical) distance. Any units are accepted.
+    target_galaxy_comoving_depth : astropy.units.Quantity, optional
+        The position of the target galaxy along the projection direction in
+        the simulation box. Since it is coming from simulations, it is
+        co-moving distance.
+    viewing_axis : string, optional
+        The projection direction. The user should choose among 'x', 'y', 'z',
+        'X', 'Y', 'Z'.
+
+    Returns
+    -------
+    numpy.ndarray
+        Projected 2D data.
+
+    Notes
+    -----
+        To consider the depth of particles' positions for their contribution
+        in the total luminosity, this function computes each particle's
+        distance to the observer first. To do that, user should provide the
+        position of the target galaxy along the viewing axis (projection axis)
+        which is called `target_galaxy_comoving_depth` and the requested
+        distance between the observer and the target galaxy which is called
+        `physical_distance` here in this function. The difference between
+        these two, which we call it `correction_length` here in this function,
+        will add to the other particles positions to compute their distances
+        to the observer. During this process, the function considers the
+        difference between co-moving and luminosity distances.
+        Then, it scales the contribution of each particle in the luminosity
+        whit respect to its distance to the observer.
+        At the moment, for the particles at the requested distance to the
+        observer (`physical_distance`), the scale factor is one, for the
+        particles closer to the observer it is more than one and for the
+        farther particles it is less than one.
+        Assumed that the distances between particles along other axes than the
+        viewing axis, which are co-moving distances, are small enough.
+        Therefore, the function does not convert those positions to luminosity
+        distance.
+    """
+    # Computing the length value that should be added to the positions of
+    # particles in the viewing axis (projection axis) as correction.
+    physical_distance = ensure_unit(physical_distance, u.Mpc)
+    comoving_correction_length = \
+        compute_correction_length(physical_distance,
+                                  target_galaxy_comoving_depth)
+    # Computing the distance of all particles to the observer.
+    # The particles positions in GNESIS Simulations are in Mpc units.
+    particle_positions, particle_values =\
+        compute_depth_distance_to_observer(
+            particle_positions,
+            particle_values,
+            comoving_correction_length,
+            viewing_axis=viewing_axis)
+    # Converting co-moving distances to luminosity distances.
+    particle_positions = convert_to_lumonsity_distance(particle_positions,
+                                                       viewing_axis)
+    # Applying corrections to the mass weights of particles.
+    particle_values =\
+        particle_values / (particle_positions[:, AxisNumber[
+                           viewing_axis]] / physical_distance) ** 2
+
+    return particle_positions.value, particle_values
+
+
 def prepare_mocks(config_location='config_example.yaml',
                   **kwargs):
     """
@@ -110,88 +185,6 @@
 
 def create_mock_galaxy_noiseless_image(config,
                                        galaxy_sim_data_raw,
-=======
-def scale_light_by_distance(particle_positions,
-                            particle_values,
-                            physical_distance=10 * u.Mpc,
-                            target_galaxy_comoving_depth=1 * u.Mpc,
-                            viewing_axis='z'):
-    """
-    Projecting 3D data to 2D data with respect to the depth of particles.
-
-    Parameters
-    ----------
-    particle_positions : numpy.ndarray
-        The 3D position of particles, simulations output.
-    particle_values : numpy.ndarray
-        The luminosity of particles from simulations.
-    physical_distance : astropy.units.Quantity, optional
-        Distance between the observer and the target galaxy. It should be
-        luminosity (physical) distance. Any units are accepted.
-    target_galaxy_comoving_depth : astropy.units.Quantity, optional
-        The position of the target galaxy along the projection direction in
-        the simulation box. Since it is coming from simulations, it is
-        co-moving distance.
-    viewing_axis : string, optional
-        The projection direction. The user should choose among 'x', 'y', 'z',
-        'X', 'Y', 'Z'.
-
-    Returns
-    -------
-    numpy.ndarray
-        Projected 2D data.
-
-    Notes
-    -----
-        To consider the depth of particles' positions for their contribution
-        in the total luminosity, this function computes each particle's
-        distance to the observer first. To do that, user should provide the
-        position of the target galaxy along the viewing axis (projection axis)
-        which is called `target_galaxy_comoving_depth` and the requested
-        distance between the observer and the target galaxy which is called
-        `physical_distance` here in this function. The difference between
-        these two, which we call it `correction_length` here in this function,
-        will add to the other particles positions to compute their distances
-        to the observer. During this process, the function considers the
-        difference between co-moving and luminosity distances.
-        Then, it scales the contribution of each particle in the luminosity
-        whit respect to its distance to the observer.
-        At the moment, for the particles at the requested distance to the
-        observer (`physical_distance`), the scale factor is one, for the
-        particles closer to the observer it is more than one and for the
-        farther particles it is less than one.
-        Assumed that the distances between particles along other axes than the
-        viewing axis, which are co-moving distances, are small enough.
-        Therefore, the function does not convert those positions to luminosity
-        distance.
-    """
-    # Computing the length value that should be added to the positions of
-    # particles in the viewing axis (projection axis) as correction.
-    physical_distance = ensure_unit(physical_distance, u.Mpc)
-    comoving_correction_length = \
-        compute_correction_length(physical_distance,
-                                  target_galaxy_comoving_depth)
-    # Computing the distance of all particles to the observer.
-    # The particles positions in GNESIS Simulations are in Mpc units.
-    particle_positions, particle_values =\
-        compute_depth_distance_to_observer(
-            particle_positions,
-            particle_values,
-            comoving_correction_length,
-            viewing_axis=viewing_axis)
-    # Converting co-moving distances to luminosity distances.
-    particle_positions = convert_to_lumonsity_distance(particle_positions,
-                                                       viewing_axis)
-    # Applying corrections to the mass weights of particles.
-    particle_values =\
-        particle_values / (particle_positions[:, AxisNumber[
-                           viewing_axis]] / physical_distance) ** 2
-
-    return particle_positions.value, particle_values
-
-
-def create_mock_galaxy_noiseless_image(galaxy_sim_data_raw,
->>>>>>> 386b4029
                                        imager,
                                        oversampling=10):
     """
@@ -470,7 +463,6 @@
     mass_to_light : float
         The mass to light ratio of the target.
 
-<<<<<<< HEAD
     Returns
     -------
     float
@@ -490,8 +482,6 @@
 
     apparent_mag = absolute_ABmag + distance_modulus
     return apparent_mag
-=======
-    return image_arcsec_pixel
 
 
 def other_axes(axis_name):
@@ -791,5 +781,4 @@
     z = 0
     X = 2
     Y = 1
-    Z = 0
->>>>>>> 386b4029
+    Z = 0