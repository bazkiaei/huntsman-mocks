import numpy as np

import astropy.units as u
from astropy.cosmology import WMAP9 as cosmo
from astropy.coordinates import Distance
from astropy.convolution import convolve

import gunagala as gg


def create_mock_galaxy_noiseless_image(galaxy_sim_data_raw,
                                       imager,
                                       sim_arcsec_pixel,
                                       galaxy_coordinates,
                                       observation_time='2018-04-12T08:00',
                                       imager_filter='g',
                                       total_mag=9.):
    """
    This function produces a noiseless image using gunagala psf mudule.

    Parameters
    ----------
    galaxy_sim_data_raw : numpy.ndarray
        The raw simulation data.
    imager : gunagala.imager.Imager
        Imager instance from gunagala.
    sim_arcsec_pixel : astropy.units.Quantity
        Pixel scale (angle/pixel) of psf_data.
    imager_filter : str, optional
        Optical filter name.
    total_mag : float, optional
        Total apparent ABmag of the simulated object in determined band.
        TODO: Should be defined by another function?

    Returns
    -------
    astropy.nddata.ccddata.CCDData
        Mock simulation data ndarray.
     Note, this function is a quick mock generator using gunagala's PSF
     infrastructure to drop in simulation data as "stars" into an image.
     To derive the PSF, it is assumed that the galaxy is in the centre.
        """

    sim_arcsec_pixel = gg.utils.ensure_unit(sim_arcsec_pixel,
                                            u.arcsec / u.pixel)
    galaxy_centre = (galaxy_sim_data_raw.shape[0] / 2,
                     galaxy_sim_data_raw.shape[1] / 2)

    galaxy_psf = gg.psf.PixellatedPSF(galaxy_sim_data_raw,
                                      psf_sampling=sim_arcsec_pixel,
                                      oversampling=10,
                                      psf_centre=galaxy_centre)
    galaxy = gg.imager.Imager(optic=imager.optic,
                              camera=imager.camera,
                              filters=imager.filters,
                              psf=galaxy_psf,
                              sky=imager.sky)

    mock_image_array = galaxy.make_noiseless_image(centre=galaxy_coordinates,
                                                   obs_time=observation_time,
                                                   filter_name=imager_filter,
                                                   stars=[(galaxy_coordinates,
                                                           total_mag)])

    return mock_image_array


<<<<<<< HEAD
def mock_image_stack(galaxy,
                     imager,
                     n_exposures=100,
                     exptime=500 * u.s):

    coadd = imager.make_image_real(galaxy, exptime).data

    for i in range(n_exposures):
        coadd = coadd + imager.make_image_real(galaxy, exptime).data
    coadd = coadd / n_exposures

    return coadd
=======
def convolve_image_psf(input_data,
                       psf_data,
                       image_arcsec_pixel,
                       oversampling=10,
                       convolution_boundary="None"):
    """
    Convolves an image with input PSF.

    Parameters
    ----------
    input_data : numpy.ndarray
        Raw data of simulation that is going to be processed.
    psf_data : numpy.ndarray
        Imager's psf which should be provided by user.
    image_arcsec_pixel : astropy.units.quantity.Quantity
        Input image resolution (arcsec/pixel).
    convolution_boundary="None" : bool, optional
        Determines if user need to use extended boundary for convolution.

    Returns
    -------
    numpy.ndarray
        Convolved data of the simulated object.
    This function convert an image to a convolved image with input PSF that is
    provided by user. It uses the PSF to produce psf data which is the input to
    astropy.convolve as its kernel. The shape of the kernel should be odd and
    convolve_image_psf makes its shape odd if it is not.
    """

    # Making sure pixel scale has the right unit.
    image_arcsec_pixel = gg.utils.ensure_unit(image_arcsec_pixel,
                                              u.arcsec / u.pixel)
    # Defining centre for the galaxy_psf.
    psf_shape = psf_data.shape
    psf_centre = (int(psf_shape[0] / 2), int(psf_shape[1] / 2))

    # Producing psf data to be used as a cernel for `convolve()`.
    image_psf = gg.psf.PixellatedPSF(psf_data,
                                     psf_sampling=image_arcsec_pixel,
                                     oversampling=oversampling,
                                     psf_centre=psf_centre)

    kernel = image_psf._psf_data
    shape = kernel.shape
    col_len = shape[0]

    # Making the kernel's shape odd numbers if they are not already.
    if shape[0] / 2 == int(shape[0] / 2):
        add_row = np.zeros((1, shape[0]))
        add_row[0, :] = kernel[shape[0] - 1, :]
        kernel = np.append(kernel, add_row, axis=0)
        col_len += 1

    if shape[1] / 2 == int(shape[1] / 2):
        add_col = np.zeros((col_len, 1))
        add_col[:, 0] = kernel[:, shape[1] - 1]
        kernel = np.append(kernel, add_col, axis=1)

    convolved = convolve(input_data, kernel, boundary=convolution_boundary)

    return convolved
>>>>>>> 5d943ef1


def compute_pixel_scale(distance=10.,
                        sim_pc_pixel=170):
    """
    This function produces pixel scales for the main functions
    of mocks.py

    Parameters
    ----------
    distance : float, optional
        The assumed distance between the telescope and the simulated galaxy
        in Mpc units.
    sim_pc_pixel : astropy.units, optional
        The resolution of the simulation in parsec/pixel units.

    Returns
    -------
    float
        Pixel scale that will be used by other function of mocks.py.
    """
    sim_pc_pixel = gg.utils.ensure_unit(sim_pc_pixel, u.parsec / u.pixel)
    d = Distance(distance * u.Mpc)
    z = d.compute_z(cosmo)
    angular_pc = cosmo.kpc_proper_per_arcmin(z).to(u.parsec / u.arcsec)
    image_arcsec_pixel = sim_pc_pixel / angular_pc

    return image_arcsec_pixel<|MERGE_RESOLUTION|>--- conflicted
+++ resolved
@@ -65,20 +65,6 @@
     return mock_image_array
 
 
-<<<<<<< HEAD
-def mock_image_stack(galaxy,
-                     imager,
-                     n_exposures=100,
-                     exptime=500 * u.s):
-
-    coadd = imager.make_image_real(galaxy, exptime).data
-
-    for i in range(n_exposures):
-        coadd = coadd + imager.make_image_real(galaxy, exptime).data
-    coadd = coadd / n_exposures
-
-    return coadd
-=======
 def convolve_image_psf(input_data,
                        psf_data,
                        image_arcsec_pixel,
@@ -140,7 +126,20 @@
     convolved = convolve(input_data, kernel, boundary=convolution_boundary)
 
     return convolved
->>>>>>> 5d943ef1
+
+
+def mock_image_stack(galaxy,
+                     imager,
+                     n_exposures=100,
+                     exptime=500 * u.s):
+
+    coadd = imager.make_image_real(galaxy, exptime).data
+
+    for i in range(n_exposures):
+        coadd = coadd + imager.make_image_real(galaxy, exptime).data
+    coadd = coadd / n_exposures
+
+    return coadd
 
 
 def compute_pixel_scale(distance=10.,
